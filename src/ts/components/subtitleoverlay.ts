--- conflicted
+++ resolved
@@ -69,7 +69,6 @@
     player.addEventHandler(player.EVENT.ON_CUE_ENTER, (event: SubtitleCueEvent) => {
       let labelToAdd = subtitleManager.cueEnter(event);
 
-<<<<<<< HEAD
       // In this block all the logic for CEA-608 captions is applied
       // It's based on the assertion that a cue with position metadata
       // is CEA-608
@@ -80,12 +79,7 @@
         domElement.css('top', `${event.position.row * 6.66}%`);
         domElement.css('font-size', `${cea608fontSize}px`);
         domElement.addClass(cea608CssClass);
-      } else {
-        this.applyConfToDom(labelToAdd.getDomElement());
-      }
-
-=======
->>>>>>> 538cb13c
+      }
       if (this.previewSubtitleActive) {
         this.removeComponent(this.previewSubtitle);
       }
