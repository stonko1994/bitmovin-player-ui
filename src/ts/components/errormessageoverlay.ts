import {ContainerConfig, Container} from './container';
import {Label, LabelConfig} from './label';
import {UIInstanceManager} from '../uimanager';
import ErrorEvent = bitmovin.player.ErrorEvent;
import {TvNoiseCanvas} from './tvnoisecanvas';
import PlayerEvent = bitmovin.player.PlayerEvent;

export interface ErrorMessageTranslator {
  (error: ErrorEvent): string;
}

<<<<<<< HEAD
=======
export interface ErrorMessageMap {
  [code: number]: string | ErrorMessageTranslator;
}

>>>>>>> 9246f12a
/**
 * Configuration interface for the {@link ErrorMessageOverlay}.
 */
export interface ErrorMessageOverlayConfig extends ContainerConfig {
  /**
<<<<<<< HEAD
   * List of error messages from the player to overwrite or localize for the error message overlay. Every custom
   * error message must be mapped to the corresponding error code for which it will be displayed.
   * The localized error message can be a plain string or a function that receives the {@link ErrorEvent} as parameter
   * and returns a customized string. The function can be used to extract data from the original error message, e.g.
   * when it is parameterized.
   *
   * Example:
=======
   * Allows overwriting of the error messages displayed in the overlay for customization and localization.
   * This is either a function that receives any {@link ErrorEvent} as parameter and translates error messages,
   * or a map of error codes that overwrites specific error messages with a plain string or a function that
   * receives the {@link ErrorEvent} as parameter and returns a customized string.
   * The translation functions can be used to extract data (e.g. parameters) from the original error message.
   *
   * Example 1 (catch-all translation function):
   * <code>
   * errorMessageOverlayConfig = {
   *   messages: function(error) {
   *     switch (error.code) {
   *       // Overwrite error 3000 'Unknown error'
   *       case 3000:
   *         return 'Houston, we have a problem'
   *
   *       // Transform error 3001 'Unsupported manifest format' to uppercase
   *       case 3001:
   *         return error.message.toUpperCase();
   *
   *       // Customize error 3006 'Could not load manifest, got HTTP status code XXX'
   *       case 3006:
   *         var statusCode = error.message.substring(46);
   *         return 'Manifest loading failed with HTTP error ' + statusCode;
   *     }
   *     // Return unmodified error message for all other errors
   *     return error.message;
   *   }
   * };
   * </code>
   *
   * Example 2 (translating specific errors):
>>>>>>> 9246f12a
   * <code>
   * errorMessageOverlayConfig = {
   *   messages: {
   *     // Overwrite error 3000 'Unknown error'
   *     3000: 'Houston, we have a problem',
   *
   *     // Transform error 3001 'Unsupported manifest format' to uppercase
   *     3001: function(error) {
   *       return error.message.toUpperCase();
   *     },
   *
   *     // Customize error 3006 'Could not load manifest, got HTTP status code XXX'
   *     3006: function(error) {
   *       var statusCode = error.message.substring(46);
   *       return 'Manifest loading failed with HTTP error ' + statusCode;
   *     }
   *   }
   * };
   * </code>
   */
<<<<<<< HEAD
  messages?: {
    [code: number]: string | ErrorMessageTranslator;
  }
=======
  messages?: ErrorMessageMap | ErrorMessageTranslator;
>>>>>>> 9246f12a
}

/**
 * Overlays the player and displays error messages.
 */
export class ErrorMessageOverlay extends Container<ErrorMessageOverlayConfig> {

  private errorLabel: Label<LabelConfig>;
  private tvNoiseBackground: TvNoiseCanvas;

  constructor(config: ErrorMessageOverlayConfig = {}) {
    super(config);

    this.errorLabel = new Label<LabelConfig>({ cssClass: 'ui-errormessage-label' });
    this.tvNoiseBackground = new TvNoiseCanvas();

    this.config = this.mergeConfig(config, {
      cssClass: 'ui-errormessage-overlay',
      components: [this.tvNoiseBackground, this.errorLabel],
      hidden: true
    }, this.config);
  }

  configure(player: bitmovin.player.Player, uimanager: UIInstanceManager): void {
    super.configure(player, uimanager);

    let config = <ErrorMessageOverlayConfig>this.getConfig();

    player.addEventHandler(player.EVENT.ON_ERROR, (event: ErrorEvent) => {
      let message = event.message;

<<<<<<< HEAD
      // If the config contains a message override for the current code, user the configured message
      if (config.messages && config.messages[event.code]) {
        let customMessage = config.messages[event.code];

        if (typeof customMessage === 'string') {
          message = customMessage;
        } else {
          // The message is a translation function, so we call it
          message = customMessage(event);
=======
      // Process message translations
      if (config.messages) {
        if (typeof config.messages === 'function') {
          // Translation function for all errors
          message = config.messages(event);
        } else if (config.messages[event.code]) {
          // It's not a translation function, so it must be a map of strings or translation functions
          let customMessage = config.messages[event.code];

          if (typeof customMessage === 'string') {
            message = customMessage;
          } else {
            // The message is a translation function, so we call it
            message = customMessage(event);
          }
>>>>>>> 9246f12a
        }
      }

      this.errorLabel.setText(message);
      this.tvNoiseBackground.start();
      this.show();
    });

    player.addEventHandler(player.EVENT.ON_SOURCE_LOADED, (event: PlayerEvent) => {
      if (this.isShown()) {
        this.tvNoiseBackground.stop();
        this.hide();
      }
    });
  }
}<|MERGE_RESOLUTION|>--- conflicted
+++ resolved
@@ -9,27 +9,15 @@
   (error: ErrorEvent): string;
 }
 
-<<<<<<< HEAD
-=======
 export interface ErrorMessageMap {
   [code: number]: string | ErrorMessageTranslator;
 }
 
->>>>>>> 9246f12a
 /**
  * Configuration interface for the {@link ErrorMessageOverlay}.
  */
 export interface ErrorMessageOverlayConfig extends ContainerConfig {
   /**
-<<<<<<< HEAD
-   * List of error messages from the player to overwrite or localize for the error message overlay. Every custom
-   * error message must be mapped to the corresponding error code for which it will be displayed.
-   * The localized error message can be a plain string or a function that receives the {@link ErrorEvent} as parameter
-   * and returns a customized string. The function can be used to extract data from the original error message, e.g.
-   * when it is parameterized.
-   *
-   * Example:
-=======
    * Allows overwriting of the error messages displayed in the overlay for customization and localization.
    * This is either a function that receives any {@link ErrorEvent} as parameter and translates error messages,
    * or a map of error codes that overwrites specific error messages with a plain string or a function that
@@ -61,7 +49,6 @@
    * </code>
    *
    * Example 2 (translating specific errors):
->>>>>>> 9246f12a
    * <code>
    * errorMessageOverlayConfig = {
    *   messages: {
@@ -82,13 +69,7 @@
    * };
    * </code>
    */
-<<<<<<< HEAD
-  messages?: {
-    [code: number]: string | ErrorMessageTranslator;
-  }
-=======
   messages?: ErrorMessageMap | ErrorMessageTranslator;
->>>>>>> 9246f12a
 }
 
 /**
@@ -120,17 +101,6 @@
     player.addEventHandler(player.EVENT.ON_ERROR, (event: ErrorEvent) => {
       let message = event.message;
 
-<<<<<<< HEAD
-      // If the config contains a message override for the current code, user the configured message
-      if (config.messages && config.messages[event.code]) {
-        let customMessage = config.messages[event.code];
-
-        if (typeof customMessage === 'string') {
-          message = customMessage;
-        } else {
-          // The message is a translation function, so we call it
-          message = customMessage(event);
-=======
       // Process message translations
       if (config.messages) {
         if (typeof config.messages === 'function') {
@@ -146,7 +116,6 @@
             // The message is a translation function, so we call it
             message = customMessage(event);
           }
->>>>>>> 9246f12a
         }
       }
 
