import {Component, ComponentConfig} from './component';
import {DOM} from '../dom';
import {Event, EventDispatcher, NoArgs} from '../eventdispatcher';
import {SeekBarLabel} from './seekbarlabel';
import {UIInstanceManager, TimelineMarker, SeekPreviewArgs} from '../uimanager';
import {Timeout} from '../timeout';

/**
 * Configuration interface for the {@link SeekBar} component.
 */
export interface SeekBarConfig extends ComponentConfig {
  /**
   * The label above the seek position.
   */
  label?: SeekBarLabel;
  /**
   * Bar will be vertical instead of horizontal if set to true.
   */
  vertical?: boolean;
}

/**
 * Event argument interface for a seek preview event.
 */
export interface SeekPreviewEventArgs extends SeekPreviewArgs {
  /**
   * Tells if the seek preview event comes from a scrubbing.
   */
  scrubbing: boolean;
}

/**
 * A seek bar to seek within the player's media. It displays the current playback position, amount of buffed data, seek
 * target, and keeps status about an ongoing seek.
 *
 * The seek bar displays different 'bars':
 *  - the playback position, i.e. the position in the media at which the player current playback pointer is positioned
 *  - the buffer position, which usually is the playback position plus the time span that is already buffered ahead
 *  - the seek position, used to preview to where in the timeline a seek will jump to
 */
export class SeekBar extends Component<SeekBarConfig> {

  /**
   * The CSS class that is added to the DOM element while the seek bar is in 'seeking' state.
   */
  private static readonly CLASS_SEEKING = 'seeking';

  private seekBar: DOM;
  private seekBarPlaybackPosition: DOM;
  private seekBarPlaybackPositionMarker: DOM;
  private seekBarBufferPosition: DOM;
  private seekBarSeekPosition: DOM;
  private seekBarBackdrop: DOM;
  private seekBarMarkersContainer: DOM;

  private label: SeekBarLabel;

  private timelineMarkers: TimelineMarker[];

  /**
   * Buffer of the the current playback position. The position must be buffered in case the element
   * needs to be refreshed with {@link #refreshPlaybackPosition}.
   * @type {number}
   */
  private playbackPositionPercentage = 0;

  private smoothPlaybackPositionUpdater: Timeout;

  // https://hacks.mozilla.org/2013/04/detecting-touch-its-the-why-not-the-how/
  private touchSupported = ('ontouchstart' in window);

  private seekBarEvents = {
    /**
     * Fired when a scrubbing seek operation is started.
     */
    onSeek: new EventDispatcher<SeekBar, NoArgs>(),
    /**
     * Fired during a scrubbing seek to indicate that the seek preview (i.e. the video frame) should be updated.
     */
    onSeekPreview: new EventDispatcher<SeekBar, SeekPreviewEventArgs>(),
    /**
     * Fired when a scrubbing seek has finished or when a direct seek is issued.
     */
    onSeeked: new EventDispatcher<SeekBar, number>()
  };

  constructor(config: SeekBarConfig = {}) {
    super(config);

    this.config = this.mergeConfig(config, {
      cssClass: 'ui-seekbar'
    }, this.config);

    this.label = this.config.label;
    this.timelineMarkers = [];
  }

  initialize(): void {
    super.initialize();

    if (this.hasLabel()) {
      this.getLabel().initialize();
    }
  }

  configure(player: bitmovin.player.Player, uimanager: UIInstanceManager, configureSeek: boolean = true): void {
    super.configure(player, uimanager);

    if (!configureSeek) {
      // The configureSeek flag can be used by subclasses to disable configuration as seek bar. E.g. the volume
      // slider is reusing this component but adds its own functionality, and does not need the seek functionality.
      // This is actually a hack, the proper solution would be for both seek bar and volume sliders to extend
      // a common base slider component and implement their functionality there.
      return;
    }

    if (uimanager.getConfig().metadata && uimanager.getConfig().metadata.markers
      && uimanager.getConfig().metadata.markers.length > 0) {
      for (let chapter of uimanager.getConfig().metadata.markers) {
        this.timelineMarkers.push({
          time: 100 / player.getDuration() * chapter.time, // convert time to percentage
          title: chapter.title,
        })
      }
    }

    let self = this;
    let isPlaying = false;
    let isSeeking = false;

    // Update playback and buffer positions
    let playbackPositionHandler = function() {
      if (isSeeking) {
        // We caught a seek preview seek, do not update the seekbar
        return;
      }

      if (player.isLive()) {
        if (player.getMaxTimeShift() === 0) {
          // This case must be explicitly handled to avoid division by zero
          self.setPlaybackPosition(100);
        }
        else {
          let playbackPositionPercentage = 100 - (100 / player.getMaxTimeShift() * player.getTimeShift());
          self.setPlaybackPosition(playbackPositionPercentage);
        }

        // Always show full buffer for live streams
        self.setBufferPosition(100);
      }
      else {
        let playbackPositionPercentage = 100 / player.getDuration() * player.getCurrentTime();

        let videoBufferLength = player.getVideoBufferLength();
        let audioBufferLength = player.getAudioBufferLength();
        // Calculate the buffer length which is the smaller length of the audio and video buffers. If one of these
        // buffers is not available, we set it's value to MAX_VALUE to make sure that the other real value is taken
        // as the buffer length.
        let bufferLength = Math.min(
          videoBufferLength != null ? videoBufferLength : Number.MAX_VALUE,
          audioBufferLength != null ? audioBufferLength : Number.MAX_VALUE);
        // If both buffer lengths are missing, we set the buffer length to zero
        if (bufferLength === Number.MAX_VALUE) {
          bufferLength = 0;
        }

        let bufferPercentage = 100 / player.getDuration() * bufferLength;

        // Update playback position only in paused state or in the initial startup state where player is neither
        // paused nor playing. Playback updates are handled in the Timeout below.
        if (player.isPaused() || (player.isPaused() === player.isPlaying())) {
          self.setPlaybackPosition(playbackPositionPercentage);
        }

        self.setBufferPosition(playbackPositionPercentage + bufferPercentage);
      }
    };

    // Update seekbar upon these events
    // update playback position when it changes
    player.addEventHandler(player.EVENT.ON_TIME_CHANGED, playbackPositionHandler);
    // update bufferlevel when buffering is complete
    player.addEventHandler(player.EVENT.ON_STALL_ENDED, playbackPositionHandler);
    // update playback position when a seek has finished
    player.addEventHandler(player.EVENT.ON_SEEKED, playbackPositionHandler);
    // update playback position when a timeshift has finished
    player.addEventHandler(player.EVENT.ON_TIME_SHIFTED, playbackPositionHandler);
    // update bufferlevel when a segment has been downloaded
    player.addEventHandler(player.EVENT.ON_SEGMENT_REQUEST_FINISHED, playbackPositionHandler);
    // update playback position of Cast playback
    player.addEventHandler(player.EVENT.ON_CAST_TIME_UPDATED, playbackPositionHandler);


    /*
     * Playback position update
     *
     * We do not update the position directly from the ON_TIME_CHANGED event, because it arrives very jittery and
     * results in a jittery position indicator since the CSS transition time is statically set.
     * To work around this issue, we maintain a local playback position that is updated in a stable regular interval
     * and kept in sync with the player.
     */
    let currentTimeSeekBar = 0;
    let currentTimePlayer = 0;
    let updateIntervalMs = 25;
    let currentTimeUpdateDeltaSecs = updateIntervalMs / 1000;

    this.smoothPlaybackPositionUpdater = new Timeout(updateIntervalMs, function() {
      currentTimeSeekBar += currentTimeUpdateDeltaSecs;
      currentTimePlayer = player.getCurrentTime();

      // Sync currentTime of seekbar to player
      let currentTimeDelta = currentTimeSeekBar - currentTimePlayer;
      // If the delta is larger that 2 secs, directly jump the seekbar to the
      // player time instead of smoothly fast forwarding/rewinding.
      if(Math.abs(currentTimeDelta) > 2) {
        currentTimeSeekBar = currentTimePlayer;
      }
      // If currentTimeDelta is negative and below the adjustment threshold,
      // the player is ahead of the seekbar and we 'fast forward' the seekbar
      else if (currentTimeDelta <= -currentTimeUpdateDeltaSecs) {
        currentTimeSeekBar += currentTimeUpdateDeltaSecs;
      }
      // If currentTimeDelta is positive and above the adjustment threshold,
      // the player is behind the seekbar and we 'rewind' the seekbar
      else if (currentTimeDelta >= currentTimeUpdateDeltaSecs) {
        currentTimeSeekBar -= currentTimeUpdateDeltaSecs;
      }

      let playbackPositionPercentage = 100 / player.getDuration() * currentTimeSeekBar;
      self.setPlaybackPosition(playbackPositionPercentage);
    }, true);

<<<<<<< HEAD
    let startSmoothPlaybackPositionUpdater = function() {
=======
    player.addEventHandler(player.EVENT.ON_PLAY, function() {
>>>>>>> a6b8fa96
      if (!player.isLive()) {
        currentTimeSeekBar = player.getCurrentTime();
        self.smoothPlaybackPositionUpdater.start();
      }
<<<<<<< HEAD
    };

    let stopSmoothPlaybackPositionUpdater = function() {
      smoothPlaybackPositionUpdater.clear();
    };

    player.addEventHandler(bitmovin.player.EVENT.ON_PLAY, startSmoothPlaybackPositionUpdater);
    player.addEventHandler(bitmovin.player.EVENT.ON_CAST_PLAYING, startSmoothPlaybackPositionUpdater);
    player.addEventHandler(bitmovin.player.EVENT.ON_PAUSED, stopSmoothPlaybackPositionUpdater);
    player.addEventHandler(bitmovin.player.EVENT.ON_CAST_PAUSED, stopSmoothPlaybackPositionUpdater);
    player.addEventHandler(bitmovin.player.EVENT.ON_SEEKED, function() {
=======
    });
    player.addEventHandler(player.EVENT.ON_PAUSED, function() {
      self.smoothPlaybackPositionUpdater.clear();
    });
    player.addEventHandler(player.EVENT.ON_SEEKED, function() {
>>>>>>> a6b8fa96
      currentTimeSeekBar = player.getCurrentTime();
    });


    // Seek handling
    player.addEventHandler(player.EVENT.ON_SEEK, function() {
      self.setSeeking(true);
    });
    player.addEventHandler(player.EVENT.ON_SEEKED, function() {
      self.setSeeking(false);
    });
    player.addEventHandler(player.EVENT.ON_TIME_SHIFT, function() {
      self.setSeeking(true);
    });
    player.addEventHandler(player.EVENT.ON_TIME_SHIFTED, function() {
      self.setSeeking(false);
    });

    let seek = function(percentage: number) {
      if (player.isLive()) {
        player.timeShift(player.getMaxTimeShift() - (player.getMaxTimeShift() * (percentage / 100)));
      } else {
        player.seek(player.getDuration() * (percentage / 100));
      }
    };
    self.onSeek.subscribe(function(sender) {
      isSeeking = true; // track seeking status so we can catch events from seek preview seeks

      // Notify UI manager of started seek
      uimanager.onSeek.dispatch(sender);

      // Save current playback state
      isPlaying = player.isPlaying();

      // Pause playback while seeking
      if (isPlaying) {
        player.pause('ui-seek');
      }
    });
    self.onSeekPreview.subscribe(function(sender: SeekBar, args: SeekPreviewEventArgs) {
      // Notify UI manager of seek preview
      uimanager.onSeekPreview.dispatch(sender, args);
    });
    self.onSeekPreview.subscribeRateLimited(function(sender: SeekBar, args: SeekPreviewEventArgs) {
      // Rate-limited scrubbing seek
      if (args.scrubbing) {
        seek(args.position);
      }
    }, 200);
    self.onSeeked.subscribe(function(sender, percentage) {
      isSeeking = false;

      // Do the seek
      seek(percentage);

      // Continue playback after seek if player was playing when seek started
      if (isPlaying) {
        player.play('ui-seek');
      }

      // Notify UI manager of finished seek
      uimanager.onSeeked.dispatch(sender);
    });

    if (self.hasLabel()) {
      // Configure a seekbar label that is internal to the seekbar)
      self.getLabel().configure(player, uimanager);
    }

    // Hide seekbar for live sources without timeshift
    player.addEventHandler(player.EVENT.ON_READY, function() {
      if (player.isLive() && player.getMaxTimeShift() === 0) {
        self.hide();
      } else {
        self.show();
      }
    });

    // Refresh the playback position when the player resized or the UI is configured. The playback position marker
    // is positioned absolutely and must therefore be updated when the size of the seekbar changes.
    player.addEventHandler(player.EVENT.ON_PLAYER_RESIZE, function() {
      self.refreshPlaybackPosition();
    });
    // Additionally, when this code is called, the seekbar is not part of the UI yet and therefore does not have a size,
    // resulting in a wrong initial position of the marker. Refreshing it once the UI is configured solved this issue.
    uimanager.onConfigured.subscribe(function() {
      self.refreshPlaybackPosition();
    });

    // Initialize seekbar
    playbackPositionHandler(); // Set the playback position
    this.setBufferPosition(0);
    this.setSeekPosition(0);
    this.updateMarkers();
  }

  release(): void {
    super.release();

    if (this.smoothPlaybackPositionUpdater) { // object must not necessarily exist, e.g. in volume slider subclass
      this.smoothPlaybackPositionUpdater.clear();
    }
  }

  protected toDomElement(): DOM {
    if (this.config.vertical) {
      this.config.cssClasses.push('vertical');
    }

    let seekBarContainer = new DOM('div', {
      'id': this.config.id,
      'class': this.getCssClasses()
    });

    let seekBar = new DOM('div', {
      'class': this.prefixCss('seekbar')
    });
    this.seekBar = seekBar;

    // Indicator that shows the buffer fill level
    let seekBarBufferLevel = new DOM('div', {
      'class': this.prefixCss('seekbar-bufferlevel')
    });
    this.seekBarBufferPosition = seekBarBufferLevel;

    // Indicator that shows the current playback position
    let seekBarPlaybackPosition = new DOM('div', {
      'class': this.prefixCss('seekbar-playbackposition')
    });
    this.seekBarPlaybackPosition = seekBarPlaybackPosition;

    // A marker of the current playback position, e.g. a dot or line
    let seekBarPlaybackPositionMarker = new DOM('div', {
      'class': this.prefixCss('seekbar-playbackposition-marker')
    });
    this.seekBarPlaybackPositionMarker = seekBarPlaybackPositionMarker;

    // Indicator that show where a seek will go to
    let seekBarSeekPosition = new DOM('div', {
      'class': this.prefixCss('seekbar-seekposition')
    });
    this.seekBarSeekPosition = seekBarSeekPosition;

    // Indicator that shows the full seekbar
    let seekBarBackdrop = new DOM('div', {
      'class': this.prefixCss('seekbar-backdrop')
    });
    this.seekBarBackdrop = seekBarBackdrop;

    let seekBarChapterMarkersContainer = new DOM('div', {
      'class': this.prefixCss('seekbar-markers')
    });
    this.seekBarMarkersContainer = seekBarChapterMarkersContainer;

    seekBar.append(seekBarBackdrop, seekBarBufferLevel, seekBarSeekPosition,
      seekBarPlaybackPosition, seekBarChapterMarkersContainer, seekBarPlaybackPositionMarker);

    let self = this;
    let seeking = false;

    // Define handler functions so we can attach/remove them later
    let mouseTouchMoveHandler = function(e: MouseEvent | TouchEvent) {
      e.preventDefault();
      // Avoid propagation to VR handler
      e.stopPropagation();

      let targetPercentage = 100 * self.getOffset(e);
      self.setSeekPosition(targetPercentage);
      self.setPlaybackPosition(targetPercentage);
      self.onSeekPreviewEvent(targetPercentage, true);
    };
    let mouseTouchUpHandler = function(e: MouseEvent | TouchEvent) {
      e.preventDefault();

      // Remove handlers, seek operation is finished
      new DOM(document).off('touchmove mousemove', mouseTouchMoveHandler);
      new DOM(document).off('touchend mouseup', mouseTouchUpHandler);

      let targetPercentage = 100 * self.getOffset(e);
      let snappedChapter = self.getMarkerAtPosition(targetPercentage);

      self.setSeeking(false);
      seeking = false;

      // Fire seeked event
      self.onSeekedEvent(snappedChapter ? snappedChapter.time : targetPercentage);
    };

    // A seek always start with a touchstart or mousedown directly on the seekbar.
    // To track a mouse seek also outside the seekbar (for touch events this works automatically),
    // so the user does not need to take care that the mouse always stays on the seekbar, we attach the mousemove
    // and mouseup handlers to the whole document. A seek is triggered when the user lifts the mouse key.
    // A seek mouse gesture is thus basically a click with a long time frame between down and up events.
    seekBar.on('touchstart mousedown', function(e: MouseEvent | TouchEvent) {
      let isTouchEvent = self.touchSupported && e instanceof TouchEvent;

      // Prevent selection of DOM elements (also prevents mousedown if current event is touchstart)
      e.preventDefault();
      // Avoid propagation to VR handler
      e.stopPropagation();

      self.setSeeking(true); // Set seeking class on DOM element
      seeking = true; // Set seek tracking flag

      // Fire seeked event
      self.onSeekEvent();

      // Add handler to track the seek operation over the whole document
      new DOM(document).on(isTouchEvent ? 'touchmove' : 'mousemove', mouseTouchMoveHandler);
      new DOM(document).on(isTouchEvent ? 'touchend' : 'mouseup', mouseTouchUpHandler);
    });

    // Display seek target indicator when mouse hovers or finger slides over seekbar
    seekBar.on('touchmove mousemove', function(e: MouseEvent | TouchEvent) {
      e.preventDefault();

      if (seeking) {
        // During a seek (when mouse is down or touch move active), we need to stop propagation to avoid
        // the VR viewport reacting to the moves.
        e.stopPropagation();
        // Because the stopped propagation inhibits the event on the document, we need to call it from here
        mouseTouchMoveHandler(e);
      }

      let position = 100 * self.getOffset(e);
      self.setSeekPosition(position);
      self.onSeekPreviewEvent(position, false);

      if (self.hasLabel() && self.getLabel().isHidden()) {
        self.getLabel().show();
      }
    });

    // Hide seek target indicator when mouse or finger leaves seekbar
    seekBar.on('touchend mouseleave', function(e: MouseEvent | TouchEvent) {
      e.preventDefault();

      self.setSeekPosition(0);

      if (self.hasLabel()) {
        self.getLabel().hide();
      }
    });

    seekBarContainer.append(seekBar);

    if (this.label) {
      seekBarContainer.append(this.label.getDomElement());
    }

    return seekBarContainer;
  }

  protected updateMarkers(): void {
    this.seekBarMarkersContainer.empty();
    for (let marker of this.timelineMarkers) {
      this.seekBarMarkersContainer.append(new DOM('div', {
        'class': this.prefixCss('seekbar-marker'),
        'data-marker-time': String(marker.time),
        'data-marker-title': String(marker.title),
      }).css({
        'width': marker.time + '%',
      }));
    }
  }

  protected getMarkerAtPosition(percentage: number): TimelineMarker | null {
    let snappedMarker: TimelineMarker = null;
    let snappingRange = 1;
    if (this.timelineMarkers.length > 0) {
      for (let marker of this.timelineMarkers) {
        if (percentage >= marker.time - snappingRange && percentage <= marker.time + snappingRange) {
          snappedMarker = marker;
          break;
        }
      }
    }

    return snappedMarker;
  }

  /**
   * Gets the horizontal offset of a mouse/touch event point from the left edge of the seek bar.
   * @param eventPageX the pageX coordinate of an event to calculate the offset from
   * @returns {number} a number in the range of [0, 1], where 0 is the left edge and 1 is the right edge
   */
  private getHorizontalOffset(eventPageX: number): number {
    let elementOffsetPx = this.seekBar.offset().left;
    let widthPx = this.seekBar.width();
    let offsetPx = eventPageX - elementOffsetPx;
    let offset = 1 / widthPx * offsetPx;

    return this.sanitizeOffset(offset);
  }

  /**
   * Gets the vertical offset of a mouse/touch event point from the bottom edge of the seek bar.
   * @param eventPageY the pageX coordinate of an event to calculate the offset from
   * @returns {number} a number in the range of [0, 1], where 0 is the bottom edge and 1 is the top edge
   */
  private getVerticalOffset(eventPageY: number): number {
    let elementOffsetPx = this.seekBar.offset().top;
    let widthPx = this.seekBar.height();
    let offsetPx = eventPageY - elementOffsetPx;
    let offset = 1 / widthPx * offsetPx;

    return 1 - this.sanitizeOffset(offset);
  }

  /**
   * Gets the mouse or touch event offset for the current configuration (horizontal or vertical).
   * @param e the event to calculate the offset from
   * @returns {number} a number in the range of [0, 1]
   * @see #getHorizontalOffset
   * @see #getVerticalOffset
   */
  private getOffset(e: MouseEvent | TouchEvent): number {
    if (this.touchSupported && e instanceof TouchEvent) {
      if (this.config.vertical) {
        return this.getVerticalOffset(e.type === 'touchend' ? e.changedTouches[0].pageY : e.touches[0].pageY);
      } else {
        return this.getHorizontalOffset(e.type === 'touchend' ? e.changedTouches[0].pageX : e.touches[0].pageX);
      }
    }
    else if (e instanceof MouseEvent) {
      if (this.config.vertical) {
        return this.getVerticalOffset(e.pageY);
      } else {
        return this.getHorizontalOffset(e.pageX);
      }
    }
    else {
      if (console) {
        console.warn('invalid event');
      }
      return 0;
    }
  }

  /**
   * Sanitizes the mouse offset to the range of [0, 1].
   *
   * When tracking the mouse outside the seek bar, the offset can be outside the desired range and this method
   * limits it to the desired range. E.g. a mouse event left of the left edge of a seek bar yields an offset below
   * zero, but to display the seek target on the seek bar, we need to limit it to zero.
   *
   * @param offset the offset to sanitize
   * @returns {number} the sanitized offset.
   */
  private sanitizeOffset(offset: number) {
    // Since we track mouse moves over the whole document, the target can be outside the seek range,
    // and we need to limit it to the [0, 1] range.
    if (offset < 0) {
      offset = 0;
    } else if (offset > 1) {
      offset = 1;
    }

    return offset;
  }

  /**
   * Sets the position of the playback position indicator.
   * @param percent a number between 0 and 100 as returned by the player
   */
  setPlaybackPosition(percent: number) {
    this.playbackPositionPercentage = percent;

    // Set position of the bar
    this.setPosition(this.seekBarPlaybackPosition, percent);

    // Set position of the marker
    let px = (this.config.vertical ? this.seekBar.height() : this.seekBar.width()) / 100 * percent;
    if (this.config.vertical) {
      px = this.seekBar.height() - px;
    }
    let style = this.config.vertical ?
      // -ms-transform required for IE9
      { 'transform': 'translateY(' + px + 'px)', '-ms-transform': 'translateY(' + px + 'px)' } :
      { 'transform': 'translateX(' + px + 'px)', '-ms-transform': 'translateX(' + px + 'px)' };
    this.seekBarPlaybackPositionMarker.css(style);
  }

  /**
   * Refreshes the playback position. Can be used by subclasses to refresh the position when
   * the size of the component changes.
   */
  protected refreshPlaybackPosition() {
    this.setPlaybackPosition(this.playbackPositionPercentage);
  }

  /**
   * Sets the position until which media is buffered.
   * @param percent a number between 0 and 100
   */
  setBufferPosition(percent: number) {
    this.setPosition(this.seekBarBufferPosition, percent);
  }

  /**
   * Sets the position where a seek, if executed, would jump to.
   * @param percent a number between 0 and 100
   */
  setSeekPosition(percent: number) {
    this.setPosition(this.seekBarSeekPosition, percent);
  }

  /**
   * Set the actual position (width or height) of a DOM element that represent a bar in the seek bar.
   * @param element the element to set the position for
   * @param percent a number between 0 and 100
   */
  private setPosition(element: DOM, percent: number) {
    let scale = percent / 100;
    let style = this.config.vertical ?
      // -ms-transform required for IE9
      { 'transform': 'scaleY(' + scale + ')', '-ms-transform': 'scaleY(' + scale + ')' } :
      { 'transform': 'scaleX(' + scale + ')', '-ms-transform': 'scaleX(' + scale + ')' };
    element.css(style);
  }

  /**
   * Puts the seek bar into or out of seeking state by adding/removing a class to the DOM element. This can be used
   * to adjust the styling while seeking.
   *
   * @param seeking should be true when entering seek state, false when exiting the seek state
   */
  setSeeking(seeking: boolean) {
    if (seeking) {
      this.getDomElement().addClass(this.prefixCss(SeekBar.CLASS_SEEKING));
    } else {
      this.getDomElement().removeClass(this.prefixCss(SeekBar.CLASS_SEEKING));
    }
  }

  /**
   * Checks if the seek bar is currently in the seek state.
   * @returns {boolean} true if in seek state, else false
   */
  isSeeking(): boolean {
    return this.getDomElement().hasClass(this.prefixCss(SeekBar.CLASS_SEEKING));
  }

  /**
   * Checks if the seek bar has a {@link SeekBarLabel}.
   * @returns {boolean} true if the seek bar has a label, else false
   */
  hasLabel(): boolean {
    return this.label != null;
  }

  /**
   * Gets the label of this seek bar.
   * @returns {SeekBarLabel} the label if this seek bar has a label, else null
   */
  getLabel(): SeekBarLabel | null {
    return this.label;
  }

  protected onSeekEvent() {
    this.seekBarEvents.onSeek.dispatch(this);
  }

  protected onSeekPreviewEvent(percentage: number, scrubbing: boolean) {
    let snappedMarker = this.getMarkerAtPosition(percentage);

    if (this.label) {
      this.label.setText(percentage + '');
      this.label.getDomElement().css({
        'left': (snappedMarker ? snappedMarker.time : percentage) + '%'
      });
    }

    this.seekBarEvents.onSeekPreview.dispatch(this, {
      scrubbing: scrubbing,
      position: percentage,
      marker: snappedMarker,
    });
  }

  protected onSeekedEvent(percentage: number) {
    this.seekBarEvents.onSeeked.dispatch(this, percentage);
  }

  /**
   * Gets the event that is fired when a scrubbing seek operation is started.
   * @returns {Event<SeekBar, NoArgs>}
   */
  get onSeek(): Event<SeekBar, NoArgs> {
    return this.seekBarEvents.onSeek.getEvent();
  }

  /**
   * Gets the event that is fired during a scrubbing seek (to indicate that the seek preview, i.e. the video frame,
   * should be updated), or during a normal seek preview when the seek bar is hovered (and the seek target,
   * i.e. the seek bar label, should be updated).
   * @returns {Event<SeekBar, SeekPreviewEventArgs>}
   */
  get onSeekPreview(): Event<SeekBar, SeekPreviewEventArgs> {
    return this.seekBarEvents.onSeekPreview.getEvent();
  }

  /**
   * Gets the event that is fired when a scrubbing seek has finished or when a direct seek is issued.
   * @returns {Event<SeekBar, number>}
   */
  get onSeeked(): Event<SeekBar, number> {
    return this.seekBarEvents.onSeeked.getEvent();
  }
}<|MERGE_RESOLUTION|>--- conflicted
+++ resolved
@@ -125,11 +125,15 @@
     }
 
     let self = this;
+    let playbackNotInitialized = true;
     let isPlaying = false;
     let isSeeking = false;
 
     // Update playback and buffer positions
     let playbackPositionHandler = function() {
+      // Once this handler os called, playback has been started and we set the flag to false
+      playbackNotInitialized = false;
+
       if (isSeeking) {
         // We caught a seek preview seek, do not update the seekbar
         return;
@@ -230,34 +234,22 @@
       self.setPlaybackPosition(playbackPositionPercentage);
     }, true);
 
-<<<<<<< HEAD
     let startSmoothPlaybackPositionUpdater = function() {
-=======
-    player.addEventHandler(player.EVENT.ON_PLAY, function() {
->>>>>>> a6b8fa96
       if (!player.isLive()) {
         currentTimeSeekBar = player.getCurrentTime();
         self.smoothPlaybackPositionUpdater.start();
       }
-<<<<<<< HEAD
     };
 
     let stopSmoothPlaybackPositionUpdater = function() {
-      smoothPlaybackPositionUpdater.clear();
+      self.smoothPlaybackPositionUpdater.clear();
     };
 
-    player.addEventHandler(bitmovin.player.EVENT.ON_PLAY, startSmoothPlaybackPositionUpdater);
-    player.addEventHandler(bitmovin.player.EVENT.ON_CAST_PLAYING, startSmoothPlaybackPositionUpdater);
-    player.addEventHandler(bitmovin.player.EVENT.ON_PAUSED, stopSmoothPlaybackPositionUpdater);
-    player.addEventHandler(bitmovin.player.EVENT.ON_CAST_PAUSED, stopSmoothPlaybackPositionUpdater);
-    player.addEventHandler(bitmovin.player.EVENT.ON_SEEKED, function() {
-=======
-    });
-    player.addEventHandler(player.EVENT.ON_PAUSED, function() {
-      self.smoothPlaybackPositionUpdater.clear();
-    });
+    player.addEventHandler(player.EVENT.ON_PLAY, startSmoothPlaybackPositionUpdater);
+    player.addEventHandler(player.EVENT.ON_CAST_PLAYING, startSmoothPlaybackPositionUpdater);
+    player.addEventHandler(player.EVENT.ON_PAUSED, stopSmoothPlaybackPositionUpdater);
+    player.addEventHandler(player.EVENT.ON_CAST_PAUSED, stopSmoothPlaybackPositionUpdater);
     player.addEventHandler(player.EVENT.ON_SEEKED, function() {
->>>>>>> a6b8fa96
       currentTimeSeekBar = player.getCurrentTime();
     });
 
