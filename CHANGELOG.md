--- conflicted
+++ resolved
@@ -17,12 +17,9 @@
 - Fix updating container components with `Container#updateComponents` (fixes empty subtitles in IE11)
 - Fix handling of duplicate subtitle cues (same text at same time) in `SubtitleOverlay` (fixes another sticky subtitle issue)
 - Fix clearing of recommendations in `RecommendationOverlay` (fixes duplicate recommendations issue)
-<<<<<<< HEAD
-- Fix video quality options for progressive streams (removed 'auto' option, preferred quality preselected)
-=======
 - Reset selected value in `ListSelector` when the items are cleared
 - Updating selected value in `PlaybackSpeedSelectBox` when player is ready
->>>>>>> 5b0d756c
+- Fix video quality options for progressive streams (removed 'auto' option, preferred quality preselected)
 
 ## [2.7.1]
 
