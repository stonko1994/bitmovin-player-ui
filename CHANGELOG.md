# Change Log
All notable changes to this project will be documented in this file.

The format is based on [Keep a Changelog](http://keepachangelog.com/) 
and this project adheres to [Semantic Versioning](http://semver.org/).

## [development]

License change from LGPLv3 to MIT.

### Added
- Subscribe to the `ON_PLAYBACK_SPEED_CHANGED` event to display the correct speed in the `PlaybackSpeedSelectBox`
<<<<<<< HEAD
- `data-bmpui-volume-level-tens` attribute on `VolumeToggleButton` for more granular styling of the volume icon
- `onClass`/`offClass` configuration properties in `ToggleButtonConfig` to allow customizing the state marker CSS class names

### Changed
- Removed `bmpui-low` marker class from `VolumeToggleButton` (replaced by `data-bmpui-volume-level-tens` attribute)
- Renamed `VolumeToggleButton` mute state marker CSS class names from `off`/`on` to `unmuted`/`muted`
- Change `VolumeToggleButton` into mute state when the player volume is set to `0` (avoids transitions from zero volume to muted)
- Set player volume to `10` when the player is unmuted and the volume is below `10` (avoids transitions from muted to zero volume)
- Removed volume level animation from `VolumeSlider`

### Fixed
- Initialize `ToggleButton` state at UI configuration
=======
- Prefer `on`/`off` over `addEventHandler`/`removeEventHandler` with player version 7.8+ to avoid deprecation log messages
>>>>>>> 4f1cdb3d

## [2.13.0]

### Changed
- Consistent UI's prepared state detection by only looking at the player's ready state

## [2.12.1]

### Fixed
- Flickering heights of `SeekBar` and `VolumeSlider` bar indicators
- "Concurrent" modification of event handlers in `EventDispatcher` when a handler is unsubscribed by a handler

## [2.12.0]

### Changed
- Execute volume control availability test on dummy media element to prevent unexpected interference with muted autoplay

### Fixed
- Positioning of `SeekBar` markers was broken due to style changes in 2.11.0

## [2.11.0]

### Added
- Update `SeekBar` playback position of live streams with DVR window while playback is paused

### Changed
- Switch off live edge indicator in `PlaybackTimeLabel` when a live stream is paused

### Fixed
- Stop `SeekBar` smooth playback position updates on `ON_PLAYBACK_FINISHED`
- Centered `SeekBar` and `VolumeSlider` drag handles and make sure that all layers of the underlying bar have the same height

## [2.10.5]

### Changed
- `PlaybackToggleButton` now also listens to `ON_SOURCE_LOADED` and `ON_SOURCE_UNLOADED` to properly update the playback state when the source changes
- Update package dependencies
- Apply CEA-608 style to subtitles before they are added to the DOM to avoid "style flickering"

### Fixed
- Unnecessary line breaks in CEA-608 texts

## [2.10.4]

### Changed
- Remove `nowrap` from CEA-608 style to correctly render multiline cues
- `PlaybackToggleButton` now also listens to `ON_PLAYING` in addition to `ON_PLAY`

## [2.10.3]

### Fixed
- Handling of whitespaces in CEA-608 texts

## [2.10.2]

### Changed
- Rewritten CEA-608 text layouting
- Greatly simplified CEA-608 CSS style (`.{prefix}-ui-subtitle-overlay.{prefix}-cea608`)
- Calculate CEA-608 font size only with active CEA-608 cues

### Fixed
- Overlapping CEA-608 texts with large player aspect ratios

## [2.10.1]

### Changed
- Removed `VolumeControlButton`'s `VolumeSlider` slide-in animation in the legacy skin to fix the slider knob at 100% bug

### Fixed
- Vertical `VolumeSlider` knob in legacy skin was not visible when set to a low volume 
- Legacy skin's `VolumeSlider` knob was always rendered at 100% when appearing after being hidden
- Avoid `ItemSelectionList` DOM recreation on item selection to avoid unexpected events (e.g. `mouseenter`)

## [2.10.0]

### Added
- Update `AudioQualitySelectBox`/`VideoQualitySelectBox` entries when the period of a source changes

### Changed
- Export bundled UI (`bitmovinplayer-ui.js`) as UMD module (instead of global module)

### Fixed
- Fix `Uncaught TypeError` when `require`ing UI before player
- Don't write UI into global namespace (`bitmovin.playerui`) when loaded as module with `require`

## [2.9.0]

### Added
- Support CEA-608 subtitle positioning
- Added `ui` issuer parameter to all applicable player API calls (seek, timeshift, mute, unmute, setVolume)

### Changed
- Unified player API issuer parameter to always be `ui` instead of `ui-{componentName}`

### Fixed
- Select correct audio track after updating the items in `AudioTrackSelectBox`

## [2.8.3]

### Changed
- Use new quality change API in `AudioQualitySelectBox` and `VideoQualitySelectBox` for player >= 7.3.1 (selection is now synced with player-API `set[Audio|Video]Quality` calls)

## [2.8.2]

Release of this version went wrong and it was unpublished from NPM.

### Fixed
- Fix `animate-slide-in-from-bottom` SCSS mixin (fixes missing `VolumeSlider` slide-in animation of `VolumeControlButton` in the legacy skin)
- Fire `ON_READY` event if UI is loaded after player is ready to initialize all components correctly

## [2.8.1]

### Fixed
- Early quality selection in `AudioQualitySelectBox`/`VideoQualitySelectBox` before `ON_READY` broke players <= 7.2.5

## [2.8.0]

### Added
- Adds a `VolumeToggleButton` to the small screen UI

### Changed
- Moved all subtitle styling to CSS (default subtitle style is not overwritten any longer)

### Fixed
- Fix clearing of container components with `Container#removeComponents` (fixes sticky/duplicate subtitle issue)
- Fix updating container components with `Container#updateComponents` (fixes empty subtitles in IE11)
- Fix handling of duplicate subtitle cues (same text at same time) in `SubtitleOverlay` (fixes another sticky subtitle issue)
- Fix clearing of recommendations in `RecommendationOverlay` (fixes duplicate recommendations issue)
- Reset selected value in `ListSelector` when the items are cleared
- Updating selected value in `PlaybackSpeedSelectBox` when player is ready
- Fix video quality options for progressive streams (removed 'auto' option, preferred quality preselected)

## [2.7.1]

### Changed
- Throttled high-frequency API calls to the player from the `VolumeSlider` and `SeekBarLabel`

## [2.7.0]

### Added
- Add support for FCC compliant closed captions. Adds options on how captions are displayed, and a SubtitleSettingsPanel with the possibility to update the settings while playing the video.
- Add UI version property to global namespace (`bitmovin.playerui.version`)
- Add `UIConfig#container` config property to specify a custom place in the DOM where the UI will be put into. Can be used to place it somewhere else beside the default player figure.

## [2.6.0]

### Added
- Add an option to keep the UI always visible by setting the `UIContainerConfig#hideTimeout` to -1

### Changed
- Thumbnail size is no longer determined by the physical image size and can now be arbitrarily set by CSS

## [2.5.1]

No functional changes. Improves player API declarations, code linting configuration, and adds [contribution guidelines](CONTRIBUTING.md).

## [2.5.0]

### Added
- Add `UIConditionContext#adClientType` to be able to switch to different UI variants for different ad types
- Add `UIConditionContext#isPlaying` and resolve UI variants on `ON_PLAY` and `ON_PAUSED` to be able to switch between different UI variants for playing and paused states

### Changed
- NPM entry point changed from browserified standalone distributable file to CommonJS module (NPM package can now be used with Node and Browserify out-of-the-box)
- Deprecated `UIConditionContext#isAdWithUI`, use `adClientType` instead (`isAdWithUI` equals `context.adClientType === 'vast'`)

### Fixed
- Stop rendering loop of the `ErrorMessageOverlay` background canvas when UI is released
- Fix wrapped control bar in modern skin on iOS 8.2

## [2.4.0]

### Changed
- Resolve UI variants on `ON_READY`
- Improved UI variant switching by detecting the end of an ad when loading a new source during ad playback

### Fixed
- Fix subtitle line breaking

## [2.3.0]

UI does not crash any more when used with player 7.0, all other restrictions explained in [2.0.0](#200) still apply.

### Added
- Display subtitles in `SubtitleOverlay` with HTML markup if available instead of the plain text
- Update `AudioTrackSelectionBox` on new `ON_AUDIO_ADDED`/`ON_AUDIO_REMOVED` events in player 7.1.4 / 7.2.0

### Changed
- Detect live streams and time shift availability when configuring dependent components (`PlaybackTimeLabel`, `PlaybackToggleButton`, `SeekBar`) to adjust their mode independently from the player state changes
- Skip configuration of `PictureInPictureToggleButton` and `AirPlayToggleButton` and hide the components if functionality is not supported (when used with player 7.0)

### Fixed
- Fix settings panel closing when an option select box is open
- Fix crash of Gulp `serve` task on HTML file changes
- Fix `SeekBar` in legacy skin did not hide on `hide()`
- Fix missing audio track selection box in Safari with player 7.1.2 and 7.1.3
- Fix error in `SubtitleOverlay` when trying to remove an already cleared subtitle cue

## [2.2.0]

### Added
- Add `Container#removeComponents()` to remove all child components of a container
- Display multiple subtitle cues in parallel in `SubtitleOverlay`
- Add `getText()` method, `isEmpty()` method, and `onTextChanged` event to `Label`
- Add `TitleBarConfig#keepHiddenWithoutMetadata` to keep `TitleBar` hidden if metadata labels are empty

### Changed
- Do not display `TitleBar` in Cast UI when it does not contain any metadata (title/description)

### Fixed
- Clear `SubtitleOverlay` when playback is finished

## [2.1.1]

### Fixed
- Update playback position / volume indicator position in `SeekBar`/`VolumeSlider` when component is shown

## [2.1.0]

### Added
- Add `remote-control` marker class to `UIContainer` that is applied during an active remote control session (e.g. Cast session)
- Display play/pause button in smallscreen UI during an active remote control session (e.g. Cast session)

### Changed
- Adjust `CastStatusOverlay` font size and remove Cast icon (makes place for the playback toggle) in smallscreen UI
- Move `PlaybackToggleOverlay` over `CastStatusOverlay` in smallscreen UI to enable playback toggling

### Fixed
- Fix hiding of `HugePlaybackToggleButton` during Cast session initialization

## [2.0.4]

### Added
- Add `ErrorMessageOverlayConfig#messages` to translate and customize error messages in the `ErrorMessageOverlay`

## [2.0.3]

No functional changes. Fixes typo in the changelog.

## [2.0.2]

No functional changes. Adds a `prepublish` script to the NPM package so an incomplete version like `2.0.0` cannot happen to be published again.

## [2.0.1]

No functional changes. Fixes an incomplete NPM package published for `2.0.0`, which has been unpublished.

## [2.0.0]

Version 2.0 of the UI framework is built for player 7.1. If absolutely necessary, it can still be used with player 7.0, but certain restriction apply: Casting will not work correctly due to API improvements and a removed workaround, new components based on added API calls will fail (`AirPlayToggleButton`, `PictureInPictureToggleButton`) and need to be removed from the default UI, seeking before playback won't work due to a removed workaround, and audio/video quality changes through the API won't be picked up by the select boxes due to misnamed events.

### Added
- Add `AirPlayToggleButton` for AirPlay support on MacOS and iOS (player 7.1+)
- Add `PictureInPictureToggleButton` for picture-in-picture support on MacOS and iOS (player 7.1+)
- Add dynamic switching between different UIs based on various context properties (screen size, ads, mobile, fullscreen)
  - Add new `UIManager` constructor `(player: Player, uiVariants: UIVariant[], config?: UIConfig)` for dynamic switching
  - Add new `UIManager` constructor `(player: Player, ui: UIContainer, config?: UIConfig)` for simple cases with only one UI instance
  - Automatically display smallscreen UI on mobile devices in default modern UI
- Read metadata (title/description) from player source config if metadata in `UIConfig` is empty
- Refresh metadata when a new source is loaded into the player
- Add `release()` method to components to release resources and dependencies created during `configure(...)`
- Add `onConfigured` event to `UIManager` which gets fired once UI is ready (configured and added to DOM)
- Detect illegal circular references in UI component tree and throw error
- Add `VolumeSliderConfig#hideIfVolumeControlProhibited` flag to automatically hide the volume slider on platforms which prohibit programmatic volume control (currently only iOS)
- Add mouse hover-state to `Component`
  - `isHovered()` returns the current hover-state
  - `onHoverChanged` event with `ComponentHoverChangedEventArgs` is fired when the hover state changes
- Add `Spacer` component that just takes up space
- Read timeline markers from player source config (`source.markers`) if `UIConfig` does not contain markers
- Refresh timeline markers when a source is loaded/unloaded
- Read recommendations from player source config (`source.recommendations`) if `UIConfig` does not contain recommendations
- Refresh `RecommendationOverlay` when a source is loaded/unloaded
- Clear `MetadataLabel` when source is unloaded
- Add `SeekBarConfig#smoothPlaybackPositionUpdateIntervalMs` to configure or disable smooth playback position updates on the `SeekBar`
- Delay displaying of the `BufferingOverlay` by 1 second to bypass short stalls without the distraction of the overlay (configurable with `BufferingOverlayConfig#showDelayMs`)

### Changed
- Update Cast support for new Cast implementation in player 7.1
- Permanently display UI during a Cast session
- No more use of the player's global namespace
- Hide `ErrorOverlay` when a new source is loaded
- Hide `BufferingOverlay` when source is unloaded
- Do not attempt to show/hide components if they are already in the target state
- Display stop icon instead of pause icon on the `PlaybackToggleButton` for live streams without timeshift
- UI is no longer hidden while a control in the controlbar is hovered
- Instead of requiring two touches to start playback, the first touch now reveals UI and triggers playback at the same time (`UIContainer` with `HugePlaybackToggleButton`)
- Decreased `HugePlaybackButton`, `ErrorMessageOverlay` `BufferingOverlay`, and `SubtitleOverlay` font size in smallscreen UI
- Hide `RecommendationOverlay` when source is unloaded
- Listen to `ON_[AUDIO|VIDEO]_DOWNLOAD_QUALITY_CHANGE` events instead of `*_CHANGED` in `AudioQualitySelectBox`/`VideoQualitySelectBox` (download events were broken/misnamed in player 7.0)

### Removed
- Remove all transitions and animations from Cast receiver UI due to low rendering performance on Chromecast devices
- Remove Cast workarounds/hacks required for old Cast implementation in player 7.0
- Remove seek-before-play workaround (now directly supported by player 7.1)
- Remove `UIManager` constructor `(player: Player, playerUi: UIContainer, adsUi: UIContainer, config?: UIConfig)`, use new constructor with `UIVariant[]` instead
- Disable smooth seekbar update in Cast receiver UI for increased Chromecast performance

### Fixed
- Fix seekbar position indicator when seeking before playback
- Fix unloading/releasing of UI
- Fix wrong volume slider / seekbar positioning on UI startup and after loading a source
- Fix missing component exports to global JS namespace
- Fix timeshift support on live streams where timeshifting is not available from the beginning
- Fix wrongly detected live state of HLS streams in Chrome on Android
- Fix seekbar position update when player is already playing at UI initialization (e.g. when autoplay is enabled)
- Fix wrong `UIContainer` playback state class when creating UI in other states than idle and prepared
- Correctly initialize `VolumeToggleButton` low/high volume icon state

## [1.0.1] - 2017-02-10
### Fixed
- Fix thumbnail preview on the seekbar label

## 1.0.0 - 2017-02-03
- First release

[2.13.0]: https://github.com/bitmovin/bitmovin-player-ui/compare/v2.12.1...v2.13.0
[2.12.1]: https://github.com/bitmovin/bitmovin-player-ui/compare/v2.12.0...v2.12.1
[2.12.0]: https://github.com/bitmovin/bitmovin-player-ui/compare/v2.11.0...v2.12.0
[2.11.0]: https://github.com/bitmovin/bitmovin-player-ui/compare/v2.10.5...v2.11.0
[2.10.5]: https://github.com/bitmovin/bitmovin-player-ui/compare/v2.10.4...v2.10.5
[2.10.4]: https://github.com/bitmovin/bitmovin-player-ui/compare/v2.10.3...v2.10.4
[2.10.3]: https://github.com/bitmovin/bitmovin-player-ui/compare/v2.10.2...v2.10.3
[2.10.2]: https://github.com/bitmovin/bitmovin-player-ui/compare/v2.10.1...v2.10.2
[2.10.1]: https://github.com/bitmovin/bitmovin-player-ui/compare/v2.10.0...v2.10.1
[2.10.0]: https://github.com/bitmovin/bitmovin-player-ui/compare/v2.9.0...v2.10.0
[2.9.0]: https://github.com/bitmovin/bitmovin-player-ui/compare/v2.8.3...v2.9.0
[2.8.3]: https://github.com/bitmovin/bitmovin-player-ui/compare/v2.8.2...v2.8.3
[2.8.2]: https://github.com/bitmovin/bitmovin-player-ui/compare/v2.8.1...v2.8.2
[2.8.1]: https://github.com/bitmovin/bitmovin-player-ui/compare/v2.8.0...v2.8.1
[2.8.0]: https://github.com/bitmovin/bitmovin-player-ui/compare/v2.7.1...v2.8.0
[2.7.1]: https://github.com/bitmovin/bitmovin-player-ui/compare/v2.7.0...v2.7.1
[2.7.0]: https://github.com/bitmovin/bitmovin-player-ui/compare/v2.6.0...v2.7.0
[2.6.0]: https://github.com/bitmovin/bitmovin-player-ui/compare/v2.5.1...v2.6.0
[2.5.1]: https://github.com/bitmovin/bitmovin-player-ui/compare/v2.5.0...v2.5.1
[2.5.0]: https://github.com/bitmovin/bitmovin-player-ui/compare/v2.4.0...v2.5.0
[2.4.0]: https://github.com/bitmovin/bitmovin-player-ui/compare/v2.3.0...v2.4.0
[2.3.0]: https://github.com/bitmovin/bitmovin-player-ui/compare/v2.2.0...v2.3.0
[2.2.0]: https://github.com/bitmovin/bitmovin-player-ui/compare/v2.1.1...v2.2.0
[2.1.1]: https://github.com/bitmovin/bitmovin-player-ui/compare/v2.1.0...v2.1.1
[2.1.0]: https://github.com/bitmovin/bitmovin-player-ui/compare/v2.0.4...v2.1.0
[2.0.4]: https://github.com/bitmovin/bitmovin-player-ui/compare/v2.0.3...v2.0.4
[2.0.3]: https://github.com/bitmovin/bitmovin-player-ui/compare/v2.0.2...v2.0.3
[2.0.2]: https://github.com/bitmovin/bitmovin-player-ui/compare/v2.0.1...v2.0.2
[2.0.1]: https://github.com/bitmovin/bitmovin-player-ui/compare/v2.0.0...v2.0.1
[2.0.0]: https://github.com/bitmovin/bitmovin-player-ui/compare/v1.0.1...v2.0.0
[1.0.1]: https://github.com/bitmovin/bitmovin-player-ui/compare/v1.0.0...v1.0.1<|MERGE_RESOLUTION|>--- conflicted
+++ resolved
@@ -10,7 +10,7 @@
 
 ### Added
 - Subscribe to the `ON_PLAYBACK_SPEED_CHANGED` event to display the correct speed in the `PlaybackSpeedSelectBox`
-<<<<<<< HEAD
+- Prefer `on`/`off` over `addEventHandler`/`removeEventHandler` with player version 7.8+ to avoid deprecation log messages
 - `data-bmpui-volume-level-tens` attribute on `VolumeToggleButton` for more granular styling of the volume icon
 - `onClass`/`offClass` configuration properties in `ToggleButtonConfig` to allow customizing the state marker CSS class names
 
@@ -23,9 +23,6 @@
 
 ### Fixed
 - Initialize `ToggleButton` state at UI configuration
-=======
-- Prefer `on`/`off` over `addEventHandler`/`removeEventHandler` with player version 7.8+ to avoid deprecation log messages
->>>>>>> 4f1cdb3d
 
 ## [2.13.0]
 
